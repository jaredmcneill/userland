/*
Copyright (c) 2012-2014, Broadcom Europe Ltd
All rights reserved.

Redistribution and use in source and binary forms, with or without
modification, are permitted provided that the following conditions are met:
    * Redistributions of source code must retain the above copyright
      notice, this list of conditions and the following disclaimer.
    * Redistributions in binary form must reproduce the above copyright
      notice, this list of conditions and the following disclaimer in the
      documentation and/or other materials provided with the distribution.
    * Neither the name of the copyright holder nor the
      names of its contributors may be used to endorse or promote products
      derived from this software without specific prior written permission.

THIS SOFTWARE IS PROVIDED BY THE COPYRIGHT HOLDERS AND CONTRIBUTORS "AS IS" AND
ANY EXPRESS OR IMPLIED WARRANTIES, INCLUDING, BUT NOT LIMITED TO, THE IMPLIED
WARRANTIES OF MERCHANTABILITY AND FITNESS FOR A PARTICULAR PURPOSE ARE
DISCLAIMED. IN NO EVENT SHALL THE COPYRIGHT HOLDER OR CONTRIBUTORS BE LIABLE FOR ANY
DIRECT, INDIRECT, INCIDENTAL, SPECIAL, EXEMPLARY, OR CONSEQUENTIAL DAMAGES
(INCLUDING, BUT NOT LIMITED TO, PROCUREMENT OF SUBSTITUTE GOODS OR SERVICES;
LOSS OF USE, DATA, OR PROFITS; OR BUSINESS INTERRUPTION) HOWEVER CAUSED AND
ON ANY THEORY OF LIABILITY, WHETHER IN CONTRACT, STRICT LIABILITY, OR TORT
(INCLUDING NEGLIGENCE OR OTHERWISE) ARISING IN ANY WAY OUT OF THE USE OF THIS
SOFTWARE, EVEN IF ADVISED OF THE POSSIBILITY OF SUCH DAMAGE.
*/

#include <unistd.h>
#include <fcntl.h>
#include <sys/ioctl.h>
#include <stdio.h>

#include "vchiq.h"
#include "vchiq_cfg.h"
#include "vchiq_ioctl.h"
#include "interface/vchi/vchi.h"
#include "interface/vchi/common/endian.h"
#include "interface/vcos/vcos.h"

#define IS_POWER_2(x) ((x & (x - 1)) == 0)
#define VCHIQ_MAX_INSTANCE_SERVICES 32
#define MSGBUF_SIZE (VCHIQ_MAX_MSG_SIZE + sizeof(VCHIQ_HEADER_T))

#define RETRY(r,x) do { r = x; } while ((r == -1) && (errno == EINTR))

#define VCOS_LOG_CATEGORY (&vchiq_lib_log_category)

typedef struct vchiq_service_struct
{
   VCHIQ_SERVICE_BASE_T base;
   VCHIQ_SERVICE_HANDLE_T handle;
   VCHIQ_SERVICE_HANDLE_T lib_handle;
   int fd;
   VCHI_CALLBACK_T vchi_callback;
   void *peek_buf;
   int peek_size;
   int client_id;
   char is_client;
} VCHIQ_SERVICE_T;

typedef struct vchiq_service_struct VCHI_SERVICE_T;

struct vchiq_instance_struct
{
   int fd;
   int initialised;
   int connected;
   int use_close_delivered;
   VCOS_THREAD_T completion_thread;
   VCOS_MUTEX_T mutex;
   int used_services;
   VCHIQ_SERVICE_T services[VCHIQ_MAX_INSTANCE_SERVICES];
} vchiq_instance;

typedef struct vchiq_instance_struct VCHI_STATE_T;

/* Local data */
static VCOS_LOG_LEVEL_T vchiq_default_lib_log_level = VCOS_LOG_WARN;
static VCOS_LOG_CAT_T vchiq_lib_log_category;
static VCOS_MUTEX_T vchiq_lib_mutex;
static void *free_msgbufs;
static unsigned int handle_seq;

vcos_static_assert(IS_POWER_2(VCHIQ_MAX_INSTANCE_SERVICES));

/* Local utility functions */
static VCHIQ_INSTANCE_T
vchiq_lib_init(void);

static void *completion_thread(void *);

static VCHIQ_STATUS_T
create_service(VCHIQ_INSTANCE_T instance,
   const VCHIQ_SERVICE_PARAMS_T *params,
   VCHI_CALLBACK_T vchi_callback,
   int is_open,
   VCHIQ_SERVICE_HANDLE_T *phandle);

static int
fill_peek_buf(VCHI_SERVICE_T *service,
   VCHI_FLAGS_T flags);

static void *
alloc_msgbuf(void);

static void
free_msgbuf(void *buf);

static __inline int
is_valid_instance(VCHIQ_INSTANCE_T instance)
{
   return (instance == &vchiq_instance) && (instance->initialised > 0);
}

static inline VCHIQ_SERVICE_T *
handle_to_service(VCHIQ_SERVICE_HANDLE_T handle)
{
   return &vchiq_instance.services[handle & (VCHIQ_MAX_INSTANCE_SERVICES - 1)];
}

static VCHIQ_SERVICE_T *
find_service_by_handle(VCHIQ_SERVICE_HANDLE_T handle)
{
   VCHIQ_SERVICE_T *service;

   service = handle_to_service(handle);
   if (service && (service->lib_handle != handle))
      service = NULL;

   if (!service)
      vcos_log_info("Invalid service handle 0x%x", handle);

   return service;
}

/*
 * VCHIQ API
 */

VCHIQ_STATUS_T
vchiq_initialise(VCHIQ_INSTANCE_T *pinstance)
{
   VCHIQ_INSTANCE_T instance;

   instance = vchiq_lib_init();

   vcos_log_trace( "%s: returning instance handle %p", __func__, instance );

   *pinstance = instance;

   return (instance != NULL) ? VCHIQ_SUCCESS : VCHIQ_ERROR;
}

VCHIQ_STATUS_T
vchiq_shutdown(VCHIQ_INSTANCE_T instance)
{
   vcos_log_trace( "%s called", __func__ );

   if (!is_valid_instance(instance))
      return VCHIQ_ERROR;

   vcos_mutex_lock(&instance->mutex);

   if (instance->initialised == 1)
   {
      int i;

      instance->initialised = -1; /* Enter limbo */

      /* Remove all services */

      for (i = 0; i < instance->used_services; i++)
      {
         if (instance->services[i].lib_handle != VCHIQ_SERVICE_HANDLE_INVALID)
         {
            vchiq_remove_service(instance->services[i].lib_handle);
            instance->services[i].lib_handle = VCHIQ_SERVICE_HANDLE_INVALID;
         }
      }

      if (instance->connected)
      {
         int ret;
         RETRY(ret, ioctl(instance->fd, VCHIQ_IOC_SHUTDOWN, 0));
         vcos_assert(ret == 0);
         vcos_thread_join(&instance->completion_thread, NULL);
         instance->connected = 0;
      }

      close(instance->fd);
      instance->fd = -1;
   }
   else if (instance->initialised > 1)
   {
      instance->initialised--;
   }

   vcos_mutex_unlock(&instance->mutex);

   vcos_global_lock();

   if (instance->initialised == -1)
   {
      vcos_mutex_delete(&instance->mutex);
      instance->initialised = 0;
   }

   vcos_global_unlock();

   vcos_log_trace( "%s returning", __func__ );

   return VCHIQ_SUCCESS;
}

VCHIQ_STATUS_T
vchiq_connect(VCHIQ_INSTANCE_T instance)
{
   VCHIQ_STATUS_T status = VCHIQ_SUCCESS;
   VCOS_THREAD_ATTR_T attrs;
   int ret;

   vcos_log_trace( "%s called", __func__ );

   if (!is_valid_instance(instance))
      return VCHIQ_ERROR;

   vcos_mutex_lock(&instance->mutex);

   if (instance->connected)
      goto out;

   ret = ioctl(instance->fd, VCHIQ_IOC_CONNECT, 0);
   if (ret != 0)
   {
      status = VCHIQ_ERROR;
      goto out;
   }

   vcos_thread_attr_init(&attrs);
   if (vcos_thread_create(&instance->completion_thread, "VCHIQ completion",
                          &attrs, completion_thread, instance) != VCOS_SUCCESS)
   {
      status = VCHIQ_ERROR;
      goto out;
   }

   instance->connected = 1;

out:
   vcos_mutex_unlock(&instance->mutex);
   return status;
}

VCHIQ_STATUS_T
vchiq_add_service(VCHIQ_INSTANCE_T instance,
   const VCHIQ_SERVICE_PARAMS_T *params,
   VCHIQ_SERVICE_HANDLE_T *phandle)
{
   VCHIQ_STATUS_T status;

   vcos_log_trace( "%s called fourcc = 0x%08x (%c%c%c%c)",
                   __func__,
                   params->fourcc,
                   (params->fourcc >> 24) & 0xff,
                   (params->fourcc >> 16) & 0xff,
                   (params->fourcc >>  8) & 0xff,
                   (params->fourcc      ) & 0xff );

   if (!params->callback)
      return VCHIQ_ERROR;

   if (!is_valid_instance(instance))
      return VCHIQ_ERROR;

   status = create_service(instance,
      params,
      NULL/*vchi_callback*/,
      0/*!open*/,
      phandle);

   vcos_log_trace( "%s returning service handle = 0x%08x", __func__, (uint32_t)*phandle );

   return status;
}

VCHIQ_STATUS_T
vchiq_open_service(VCHIQ_INSTANCE_T instance,
   const VCHIQ_SERVICE_PARAMS_T *params,
   VCHIQ_SERVICE_HANDLE_T *phandle)
{
   VCHIQ_STATUS_T status;

   vcos_log_trace( "%s called fourcc = 0x%08x (%c%c%c%c)",
                   __func__,
                   params->fourcc,
                   (params->fourcc >> 24) & 0xff,
                   (params->fourcc >> 16) & 0xff,
                   (params->fourcc >>  8) & 0xff,
                   (params->fourcc      ) & 0xff );

   if (!params->callback)
      return VCHIQ_ERROR;

   if (!is_valid_instance(instance))
      return VCHIQ_ERROR;

   status = create_service(instance,
      params,
      NULL/*vchi_callback*/,
      1/*open*/,
      phandle);

   vcos_log_trace( "%s returning service handle = 0x%08x", __func__, (uint32_t)*phandle );

   return status;
}

VCHIQ_STATUS_T
vchiq_close_service(VCHIQ_SERVICE_HANDLE_T handle)
{
   VCHIQ_SERVICE_T *service = find_service_by_handle(handle);
   int ret;

   vcos_log_trace( "%s called service handle = 0x%08x", __func__, (uint32_t)handle );

   if (!service)
      return VCHIQ_ERROR;

   RETRY(ret,ioctl(service->fd, VCHIQ_IOC_CLOSE_SERVICE, service->handle));

   if (service->is_client)
      service->lib_handle = VCHIQ_SERVICE_HANDLE_INVALID;

   if (ret != 0)
      return VCHIQ_ERROR;

   return VCHIQ_SUCCESS;
}

VCHIQ_STATUS_T
vchiq_remove_service(VCHIQ_SERVICE_HANDLE_T handle)
{
   VCHIQ_SERVICE_T *service = find_service_by_handle(handle);
   int ret;

   vcos_log_trace( "%s called service handle = 0x%08x", __func__, (uint32_t)handle );

   if (!service)
      return VCHIQ_ERROR;

   RETRY(ret,ioctl(service->fd, VCHIQ_IOC_REMOVE_SERVICE, service->handle));

   service->lib_handle = VCHIQ_SERVICE_HANDLE_INVALID;

   if (ret != 0)
      return VCHIQ_ERROR;

   return VCHIQ_SUCCESS;
}

VCHIQ_STATUS_T
vchiq_queue_message(VCHIQ_SERVICE_HANDLE_T handle,
   const VCHIQ_ELEMENT_T *elements,
   int count)
{
   VCHIQ_SERVICE_T *service = find_service_by_handle(handle);
   VCHIQ_QUEUE_MESSAGE_T args;
   int ret;

   vcos_log_trace( "%s called service handle = 0x%08x", __func__, (uint32_t)handle );

   if (!service)
      return VCHIQ_ERROR;

   args.handle = service->handle;
   args.elements = elements;
   args.count = count;
   RETRY(ret, ioctl(service->fd, VCHIQ_IOC_QUEUE_MESSAGE, &args));

   return (ret >= 0) ? VCHIQ_SUCCESS : VCHIQ_ERROR;
}

void
vchiq_release_message(VCHIQ_SERVICE_HANDLE_T handle,
   VCHIQ_HEADER_T *header)
{
   vcos_log_trace( "%s handle=%08x, header=%x", __func__, (uint32_t)handle, (uint32_t)header );

   free_msgbuf(header);
}

VCHIQ_STATUS_T
vchiq_queue_bulk_transmit(VCHIQ_SERVICE_HANDLE_T handle,
   const void *data,
   int size,
   void *userdata)
{
   VCHIQ_SERVICE_T *service = find_service_by_handle(handle);
   VCHIQ_QUEUE_BULK_TRANSFER_T args;
   int ret;

   vcos_log_trace( "%s called service handle = 0x%08x", __func__, (uint32_t)handle );

   if (!service)
      return VCHIQ_ERROR;

   args.handle = service->handle;
   args.data = (void *)data;
   args.size = size;
   args.userdata = userdata;
   args.mode = VCHIQ_BULK_MODE_CALLBACK;
   RETRY(ret, ioctl(service->fd, VCHIQ_IOC_QUEUE_BULK_TRANSMIT, &args));

   return (ret >= 0) ? VCHIQ_SUCCESS : VCHIQ_ERROR;
}

VCHIQ_STATUS_T
vchiq_queue_bulk_receive(VCHIQ_SERVICE_HANDLE_T handle,
   void *data,
   int size,
   void *userdata)
{
   VCHIQ_SERVICE_T *service = find_service_by_handle(handle);
   VCHIQ_QUEUE_BULK_TRANSFER_T args;
   int ret;

   vcos_log_trace( "%s called service handle = 0x%08x", __func__, (uint32_t)handle );

   if (!service)
      return VCHIQ_ERROR;

   args.handle = service->handle;
   args.data = data;
   args.size = size;
   args.userdata = userdata;
   args.mode = VCHIQ_BULK_MODE_CALLBACK;
   RETRY(ret, ioctl(service->fd, VCHIQ_IOC_QUEUE_BULK_RECEIVE, &args));

   return (ret >= 0) ? VCHIQ_SUCCESS : VCHIQ_ERROR;
}

VCHIQ_STATUS_T
vchiq_queue_bulk_transmit_handle(VCHIQ_SERVICE_HANDLE_T handle,
   VCHI_MEM_HANDLE_T memhandle,
   const void *offset,
   int size,
   void *userdata)
{
   vcos_assert(memhandle == VCHI_MEM_HANDLE_INVALID);

   vcos_log_trace( "%s called service handle = 0x%08x", __func__, (uint32_t)handle );

   return vchiq_queue_bulk_transmit(handle, offset, size, userdata);
}

VCHIQ_STATUS_T
vchiq_queue_bulk_receive_handle(VCHIQ_SERVICE_HANDLE_T handle,
   VCHI_MEM_HANDLE_T memhandle,
   void *offset,
   int size,
   void *userdata)
{
   vcos_assert(memhandle == VCHI_MEM_HANDLE_INVALID);

   vcos_log_trace( "%s called service handle = 0x%08x", __func__, (uint32_t)handle );

   return vchiq_queue_bulk_receive(handle, offset, size, userdata);
}

VCHIQ_STATUS_T
vchiq_bulk_transmit(VCHIQ_SERVICE_HANDLE_T handle,
   const void *data,
   int size,
   void *userdata,
   VCHIQ_BULK_MODE_T mode)
{
   VCHIQ_SERVICE_T *service = find_service_by_handle(handle);
   VCHIQ_QUEUE_BULK_TRANSFER_T args;
   int ret;

   vcos_log_trace( "%s called service handle = 0x%08x", __func__, (uint32_t)handle );

   if (!service)
      return VCHIQ_ERROR;

   args.handle = service->handle;
   args.data = (void *)data;
   args.size = size;
   args.userdata = userdata;
   args.mode = mode;
   RETRY(ret, ioctl(service->fd, VCHIQ_IOC_QUEUE_BULK_TRANSMIT, &args));

   return (ret >= 0) ? VCHIQ_SUCCESS : VCHIQ_ERROR;
}

VCHIQ_STATUS_T
vchiq_bulk_receive(VCHIQ_SERVICE_HANDLE_T handle,
   void *data,
   int size,
   void *userdata,
   VCHIQ_BULK_MODE_T mode)
{
   return vchiq_bulk_receive_handle(handle, VCHI_MEM_HANDLE_INVALID, data, size, userdata, mode, NULL);
}

VCHIQ_STATUS_T
vchiq_bulk_transmit_handle(VCHIQ_SERVICE_HANDLE_T handle,
   VCHI_MEM_HANDLE_T memhandle,
   const void *offset,
   int size,
   void *userdata,
   VCHIQ_BULK_MODE_T mode)
{
   vcos_assert(memhandle == VCHI_MEM_HANDLE_INVALID);

   return vchiq_bulk_transmit(handle, offset, size, userdata, mode);
}

VCHIQ_STATUS_T
vchiq_bulk_receive_handle(VCHIQ_SERVICE_HANDLE_T handle,
   VCHI_MEM_HANDLE_T memhandle,
   void *offset,
   int size,
   void *userdata,
   VCHIQ_BULK_MODE_T mode,
   int (*copy_pagelist)())
{
   VCHIQ_SERVICE_T *service = find_service_by_handle(handle);
   VCHIQ_QUEUE_BULK_TRANSFER_T args;
   int ret;

   vcos_assert(memhandle == VCHI_MEM_HANDLE_INVALID);

   vcos_log_trace( "%s called service handle = 0x%08x", __func__, (uint32_t)handle );

   if (!service)
      return VCHIQ_ERROR;

   args.handle = service->handle;
   args.data = offset;
   args.size = size;
   args.userdata = userdata;
   args.mode = mode;
   RETRY(ret, ioctl(service->fd, VCHIQ_IOC_QUEUE_BULK_RECEIVE, &args));

   return (ret >= 0) ? VCHIQ_SUCCESS : VCHIQ_ERROR;
}

int
vchiq_get_client_id(VCHIQ_SERVICE_HANDLE_T handle)
{
   VCHIQ_SERVICE_T *service = find_service_by_handle(handle);

   if (!service)
      return VCHIQ_ERROR;

   return ioctl(service->fd, VCHIQ_IOC_GET_CLIENT_ID, service->handle);
}

void *
vchiq_get_service_userdata(VCHIQ_SERVICE_HANDLE_T handle)
{
   VCHIQ_SERVICE_T *service = find_service_by_handle(handle);

   return service ? service->base.userdata : NULL;
}

int
vchiq_get_service_fourcc(VCHIQ_SERVICE_HANDLE_T handle)
{
   VCHIQ_SERVICE_T *service = find_service_by_handle(handle);

   return service ? service->base.fourcc : 0;
}

VCHIQ_STATUS_T
vchiq_get_config(VCHIQ_INSTANCE_T instance,
   int config_size,
   VCHIQ_CONFIG_T *pconfig)
{
   VCHIQ_GET_CONFIG_T args;
   int ret;

   if (!is_valid_instance(instance))
      return VCHIQ_ERROR;

   args.config_size = config_size;
   args.pconfig = pconfig;

   RETRY(ret, ioctl(instance->fd, VCHIQ_IOC_GET_CONFIG, &args));

   return (ret >= 0) ? VCHIQ_SUCCESS : VCHIQ_ERROR;
}

int32_t
vchiq_use_service( const VCHIQ_SERVICE_HANDLE_T handle )
{
   VCHIQ_SERVICE_T *service = find_service_by_handle(handle);
   int ret;

   if (!service)
      return VCHIQ_ERROR;

   RETRY(ret,ioctl(service->fd, VCHIQ_IOC_USE_SERVICE, service->handle));
   return ret;
}

int32_t
vchiq_release_service( const VCHIQ_SERVICE_HANDLE_T handle )
{
   VCHIQ_SERVICE_T *service = find_service_by_handle(handle);
   int ret;

   if (!service)
      return VCHIQ_ERROR;

   RETRY(ret,ioctl(service->fd, VCHIQ_IOC_RELEASE_SERVICE, service->handle));
   return ret;
}

VCHIQ_STATUS_T
vchiq_set_service_option(VCHIQ_SERVICE_HANDLE_T handle,
   VCHIQ_SERVICE_OPTION_T option, int value)
{
   VCHIQ_SET_SERVICE_OPTION_T args;
   VCHIQ_SERVICE_T *service = find_service_by_handle(handle);
   int ret;

   if (!service)
      return VCHIQ_ERROR;

   args.handle = service->handle;
   args.option = option;
   args.value  = value;

   RETRY(ret, ioctl(service->fd, VCHIQ_IOC_SET_SERVICE_OPTION, &args));

   return (ret >= 0) ? VCHIQ_SUCCESS : VCHIQ_ERROR;
}

/*
 * VCHI API
 */

/* ----------------------------------------------------------------------
 * return pointer to the mphi message driver function table
 * -------------------------------------------------------------------- */
const VCHI_MESSAGE_DRIVER_T *
vchi_mphi_message_driver_func_table( void )
{
   return NULL;
}

/* ----------------------------------------------------------------------
 * return a pointer to the 'single' connection driver fops
 * -------------------------------------------------------------------- */
const VCHI_CONNECTION_API_T *
single_get_func_table( void )
{
   return NULL;
}

VCHI_CONNECTION_T *
vchi_create_connection( const VCHI_CONNECTION_API_T * function_table,
   const VCHI_MESSAGE_DRIVER_T * low_level )
{
   vcos_unused(function_table);
   vcos_unused(low_level);

   return NULL;
}

/***********************************************************
 * Name: vchi_msg_peek
 *
 * Arguments:  const VCHI_SERVICE_HANDLE_T handle,
 *             void **data,
 *             uint32_t *msg_size,
 *             VCHI_FLAGS_T flags
 *
 * Description: Routine to return a pointer to the current message (to allow in place processing)
 *              The message can be removed using vchi_msg_remove when you're finished
 *
 * Returns: int32_t - success == 0
 *
 ***********************************************************/
int32_t
vchi_msg_peek( VCHI_SERVICE_HANDLE_T handle,
   void **data,
   uint32_t *msg_size,
   VCHI_FLAGS_T flags )
{
   VCHI_SERVICE_T *service = find_service_by_handle(handle);
   int ret;

   if (!service)
      return VCHIQ_ERROR;

   ret = fill_peek_buf(service, flags);

   if (ret == 0)
   {
      *data = service->peek_buf;
      *msg_size = service->peek_size;
   }

   return ret;
}

/***********************************************************
 * Name: vchi_msg_remove
 *
 * Arguments:  const VCHI_SERVICE_HANDLE_T handle,
 *
 * Description: Routine to remove a message (after it has been read with vchi_msg_peek)
 *
 * Returns: int32_t - success == 0
 *
 ***********************************************************/
int32_t
vchi_msg_remove( VCHI_SERVICE_HANDLE_T handle )
{
   VCHI_SERVICE_T *service = find_service_by_handle(handle);

   if (!service)
      return VCHIQ_ERROR;

   /* Why would you call vchi_msg_remove without calling vchi_msg_peek first? */
   vcos_assert(service->peek_size >= 0);

   /* Invalidate the content but reuse the buffer */
   service->peek_size = -1;

   return 0;
}

/***********************************************************
 * Name: vchi_msg_queue
 *
 * Arguments:  VCHI_SERVICE_HANDLE_T handle,
 *             const void *data,
 *             uint32_t data_size,
 *             VCHI_FLAGS_T flags,
 *             void *msg_handle,
 *
 * Description: Thin wrapper to queue a message onto a connection
 *
 * Returns: int32_t - success == 0
 *
 ***********************************************************/
int32_t
vchi_msg_queue( VCHI_SERVICE_HANDLE_T handle,
   const void * data,
   uint32_t data_size,
   VCHI_FLAGS_T flags,
   void * msg_handle )
{
   VCHI_SERVICE_T *service = find_service_by_handle(handle);
   VCHIQ_QUEUE_MESSAGE_T args;
   VCHIQ_ELEMENT_T element = {data, data_size};
   int ret;

   vcos_unused(msg_handle);
   vcos_assert(flags == VCHI_FLAGS_BLOCK_UNTIL_QUEUED);

   if (!service)
      return VCHIQ_ERROR;

   args.handle = service->handle;
   args.elements = &element;
   args.count = 1;
   RETRY(ret, ioctl(service->fd, VCHIQ_IOC_QUEUE_MESSAGE, &args));

   return ret;
}

/***********************************************************
 * Name: vchi_bulk_queue_receive
 *
 * Arguments:  VCHI_BULK_HANDLE_T handle,
 *             void *data_dst,
 *             const uint32_t data_size,
 *             VCHI_FLAGS_T flags
 *             void *bulk_handle
 *
 * Description: Routine to setup a rcv buffer
 *
 * Returns: int32_t - success == 0
 *
 ***********************************************************/
int32_t
vchi_bulk_queue_receive( VCHI_SERVICE_HANDLE_T handle,
   void * data_dst,
   uint32_t data_size,
   VCHI_FLAGS_T flags,
   void * bulk_handle )
{
   VCHI_SERVICE_T *service = find_service_by_handle(handle);
   VCHIQ_QUEUE_BULK_TRANSFER_T args;
   int ret;

   if (!service)
      return VCHIQ_ERROR;

   switch ((int)flags) {
   case VCHI_FLAGS_CALLBACK_WHEN_OP_COMPLETE | VCHI_FLAGS_BLOCK_UNTIL_QUEUED:
      args.mode = VCHIQ_BULK_MODE_CALLBACK;
      break;
   case VCHI_FLAGS_BLOCK_UNTIL_OP_COMPLETE:
      args.mode = VCHIQ_BULK_MODE_BLOCKING;
      break;
   case VCHI_FLAGS_BLOCK_UNTIL_QUEUED:
   case VCHI_FLAGS_NONE:
      args.mode = VCHIQ_BULK_MODE_NOCALLBACK;
      break;
   default:
      vcos_assert(0);
      break;
   }

   args.handle = service->handle;
   args.data = data_dst;
   args.size = data_size;
   args.userdata = bulk_handle;
   RETRY(ret, ioctl(service->fd, VCHIQ_IOC_QUEUE_BULK_RECEIVE, &args));

   return ret;
}

/***********************************************************
 * Name: vchi_bulk_queue_transmit
 *
 * Arguments:  VCHI_BULK_HANDLE_T handle,
 *             const void *data_src,
 *             uint32_t data_size,
 *             VCHI_FLAGS_T flags,
 *             void *bulk_handle
 *
 * Description: Routine to transmit some data
 *
 * Returns: int32_t - success == 0
 *
 ***********************************************************/
int32_t
vchi_bulk_queue_transmit( VCHI_SERVICE_HANDLE_T handle,
   const void * data_src,
   uint32_t data_size,
   VCHI_FLAGS_T flags,
   void * bulk_handle )
{
   VCHI_SERVICE_T *service = find_service_by_handle(handle);
   VCHIQ_QUEUE_BULK_TRANSFER_T args;
   int ret;

   if (!service)
      return VCHIQ_ERROR;

   switch ((int)flags) {
   case VCHI_FLAGS_CALLBACK_WHEN_OP_COMPLETE | VCHI_FLAGS_BLOCK_UNTIL_QUEUED:
      args.mode = VCHIQ_BULK_MODE_CALLBACK;
      break;
   case VCHI_FLAGS_BLOCK_UNTIL_DATA_READ:
   case VCHI_FLAGS_BLOCK_UNTIL_OP_COMPLETE:
      args.mode = VCHIQ_BULK_MODE_BLOCKING;
      break;
   case VCHI_FLAGS_BLOCK_UNTIL_QUEUED:
   case VCHI_FLAGS_NONE:
      args.mode = VCHIQ_BULK_MODE_NOCALLBACK;
      break;
   default:
      vcos_assert(0);
      break;
   }

   args.handle = service->handle;
   args.data = (void *)data_src;
   args.size = data_size;
   args.userdata = bulk_handle;
   RETRY(ret, ioctl(service->fd, VCHIQ_IOC_QUEUE_BULK_TRANSMIT, &args));

   return ret;
}

/***********************************************************
 * Name: vchi_msg_dequeue
 *
 * Arguments:  VCHI_SERVICE_HANDLE_T handle,
 *             void *data,
 *             uint32_t max_data_size_to_read,
 *             uint32_t *actual_msg_size
 *             VCHI_FLAGS_T flags
 *
 * Description: Routine to dequeue a message into the supplied buffer
 *
 * Returns: int32_t - success == 0
 *
 ***********************************************************/
int32_t
vchi_msg_dequeue( VCHI_SERVICE_HANDLE_T handle,
   void *data,
   uint32_t max_data_size_to_read,
   uint32_t *actual_msg_size,
   VCHI_FLAGS_T flags )
{
   VCHI_SERVICE_T *service = find_service_by_handle(handle);
   VCHIQ_DEQUEUE_MESSAGE_T args;
   int ret;

   vcos_assert(flags == VCHI_FLAGS_NONE || flags == VCHI_FLAGS_BLOCK_UNTIL_OP_COMPLETE);

   if (!service)
      return VCHIQ_ERROR;

   if (service->peek_size >= 0)
   {
      fprintf(stderr, "vchi_msg_dequeue -> using peek buffer\n");
      if ((uint32_t)service->peek_size <= max_data_size_to_read)
      {
         memcpy(data, service->peek_buf, service->peek_size);
         *actual_msg_size = service->peek_size;
         /* Invalidate the peek data, but retain the buffer */
         service->peek_size = -1;
         ret = 0;
      }
      else
      {
         ret = -1;
      }
   }
   else
   {
      args.handle = service->handle;
      args.blocking = (flags == VCHI_FLAGS_BLOCK_UNTIL_OP_COMPLETE);
      args.bufsize = max_data_size_to_read;
      args.buf = data;
      RETRY(ret, ioctl(service->fd, VCHIQ_IOC_DEQUEUE_MESSAGE, &args));
#ifdef __NetBSD__
      if (ret == 0) {
         *actual_msg_size = args.bufsize;
      }
#else
      if (ret >= 0)
      {
         *actual_msg_size = ret;
         ret = 0;
      }
#endif
   }

   if ((ret < 0) && (errno != EWOULDBLOCK))
      fprintf(stderr, "vchi_msg_dequeue -> %d(%d)\n", ret, errno);

   return ret;
}

/***********************************************************
 * Name: vchi_msg_queuev
 *
 * Arguments:  VCHI_SERVICE_HANDLE_T handle,
 *             const void *data,
 *             uint32_t data_size,
 *             VCHI_FLAGS_T flags,
 *             void *msg_handle
 *
 * Description: Thin wrapper to queue a message onto a connection
 *
 * Returns: int32_t - success == 0
 *
 ***********************************************************/

vcos_static_assert(sizeof(VCHI_MSG_VECTOR_T) == sizeof(VCHIQ_ELEMENT_T));
vcos_static_assert(offsetof(VCHI_MSG_VECTOR_T, vec_base) == offsetof(VCHIQ_ELEMENT_T, data));
vcos_static_assert(offsetof(VCHI_MSG_VECTOR_T, vec_len) == offsetof(VCHIQ_ELEMENT_T, size));

int32_t
vchi_msg_queuev( VCHI_SERVICE_HANDLE_T handle,
   VCHI_MSG_VECTOR_T * vector,
   uint32_t count,
   VCHI_FLAGS_T flags,
   void *msg_handle )
{
   VCHI_SERVICE_T *service = find_service_by_handle(handle);
   VCHIQ_QUEUE_MESSAGE_T args;
   int ret;

   vcos_unused(msg_handle);

   vcos_assert(flags == VCHI_FLAGS_BLOCK_UNTIL_QUEUED);

   if (!service)
      return VCHIQ_ERROR;

   args.handle = service->handle;
   args.elements = (const VCHIQ_ELEMENT_T *)vector;
   args.count = count;
   RETRY(ret, ioctl(service->fd, VCHIQ_IOC_QUEUE_MESSAGE, &args));

   return ret;
}

/***********************************************************
 * Name: vchi_held_msg_release
 *
 * Arguments:  VCHI_HELD_MSG_T *message
 *
 * Description: Routine to release a held message (after it has been read with vchi_msg_hold)
 *
 * Returns: int32_t - success == 0
 *
 ***********************************************************/
int32_t
vchi_held_msg_release( VCHI_HELD_MSG_T *message )
{
   int ret = -1;

   if (message && message->message && !message->service)
   {
      free_msgbuf(message->message);
      ret = 0;
   }

   return ret;
}

/***********************************************************
 * Name: vchi_msg_hold
 *
 * Arguments:  VCHI_SERVICE_HANDLE_T handle,
 *             void **data,
 *             uint32_t *msg_size,
 *             VCHI_FLAGS_T flags,
 *             VCHI_HELD_MSG_T *message_handle
 *
 * Description: Routine to return a pointer to the current message (to allow in place processing)
 *              The message is dequeued - don't forget to release the message using
 *              vchi_held_msg_release when you're finished
 *
 * Returns: int32_t - success == 0
 *
 ***********************************************************/
int32_t
vchi_msg_hold( VCHI_SERVICE_HANDLE_T handle,
   void **data,
   uint32_t *msg_size,
   VCHI_FLAGS_T flags,
   VCHI_HELD_MSG_T *message_handle )
{
   VCHI_SERVICE_T *service = find_service_by_handle(handle);
   int ret;

   if (!service)
      return VCHIQ_ERROR;

   ret = fill_peek_buf(service, flags);

   if (ret == 0)
   {
      *data = service->peek_buf;
      *msg_size = service->peek_size;

      message_handle->message = service->peek_buf;
      message_handle->service = NULL;

      service->peek_size = -1;
      service->peek_buf = NULL;
   }

   return 0;
}

/***********************************************************
 * Name: vchi_initialise
 *
 * Arguments: VCHI_INSTANCE_T *instance_handle
 *            VCHI_CONNECTION_T **connections
 *            const uint32_t num_connections
 *
 * Description: Initialises the hardware but does not transmit anything
 *              When run as a Host App this will be called twice hence the need
 *              to malloc the state information
 *
 * Returns: 0 if successful, failure otherwise
 *
 ***********************************************************/
int32_t
vchi_initialise( VCHI_INSTANCE_T *instance_handle )
{
   VCHIQ_INSTANCE_T instance;

   instance = vchiq_lib_init();

   vcos_log_trace( "%s: returning instance handle %p", __func__, instance );

   *instance_handle = (VCHI_INSTANCE_T)instance;

   return (instance != NULL) ? 0 : -1;
}

/***********************************************************
 * Name: vchi_connect
 *
 * Arguments: VCHI_CONNECTION_T **connections
 *            const uint32_t num_connections
 *            VCHI_INSTANCE_T instance_handle )
 *
 * Description: Starts the command service on each connection,
 *              causing INIT messages to be pinged back and forth
 *
 * Returns: 0 if successful, failure otherwise
 *
 ***********************************************************/
int32_t
vchi_connect( VCHI_CONNECTION_T **connections,
   const uint32_t num_connections,
   VCHI_INSTANCE_T instance_handle )
{
   VCHIQ_STATUS_T status;

   vcos_unused(connections);
   vcos_unused(num_connections);

   status = vchiq_connect((VCHIQ_INSTANCE_T)instance_handle);

   return (status == VCHIQ_SUCCESS) ? 0 : -1;
}


/***********************************************************
 * Name: vchi_disconnect
 *
 * Arguments: VCHI_INSTANCE_T instance_handle
 *
 * Description: Stops the command service on each connection,
 *              causing DE-INIT messages to be pinged back and forth
 *
 * Returns: 0 if successful, failure otherwise
 *
 ***********************************************************/
int32_t
vchi_disconnect( VCHI_INSTANCE_T instance_handle )
{
   VCHIQ_STATUS_T status;

   status = vchiq_shutdown((VCHIQ_INSTANCE_T)instance_handle);

   return (status == VCHIQ_SUCCESS) ? 0 : -1;
}


/***********************************************************
 * Name: vchi_service_open
 * Name: vchi_service_create
 *
 * Arguments: VCHI_INSTANCE_T *instance_handle
 *            SERVICE_CREATION_T *setup,
 *            VCHI_SERVICE_HANDLE_T *handle
 *
 * Description: Routine to open a service
 *
 * Returns: int32_t - success == 0
 *
 ***********************************************************/
int32_t
vchi_service_open( VCHI_INSTANCE_T instance_handle,
   SERVICE_CREATION_T *setup,
   VCHI_SERVICE_HANDLE_T *handle )
{
   VCHIQ_SERVICE_PARAMS_T params;
   VCHIQ_STATUS_T status;

   memset(&params, 0, sizeof(params));
   params.fourcc = setup->service_id;
   params.userdata = setup->callback_param;
   params.version = setup->version.version;
   params.version_min = setup->version.version_min;

   status = create_service((VCHIQ_INSTANCE_T)instance_handle,
      &params,
      setup->callback,
      1/*open*/,
      (VCHIQ_SERVICE_HANDLE_T *)handle);

   return (status == VCHIQ_SUCCESS) ? 0 : -1;
}

int32_t
vchi_service_create( VCHI_INSTANCE_T instance_handle,
   SERVICE_CREATION_T *setup, VCHI_SERVICE_HANDLE_T *handle )
{
   VCHIQ_SERVICE_PARAMS_T params;
   VCHIQ_STATUS_T status;

   memset(&params, 0, sizeof(params));
   params.fourcc = setup->service_id;
   params.userdata = setup->callback_param;
   params.version = setup->version.version;
   params.version_min = setup->version.version_min;

   status = create_service((VCHIQ_INSTANCE_T)instance_handle,
      &params,
      setup->callback,
      0/*!open*/,
      (VCHIQ_SERVICE_HANDLE_T *)handle);

   return (status == VCHIQ_SUCCESS) ? 0 : -1;
}

int32_t
vchi_service_close( const VCHI_SERVICE_HANDLE_T handle )
{
   VCHI_SERVICE_T *service = find_service_by_handle(handle);
   int ret;

   if (!service)
      return VCHIQ_ERROR;

   RETRY(ret,ioctl(service->fd, VCHIQ_IOC_CLOSE_SERVICE, service->handle));

   if (service->is_client)
      service->lib_handle = VCHIQ_SERVICE_HANDLE_INVALID;

   return ret;
}

int32_t
vchi_service_destroy( const VCHI_SERVICE_HANDLE_T handle )
{
   VCHI_SERVICE_T *service = find_service_by_handle(handle);
   int ret;

   if (!service)
      return VCHIQ_ERROR;

   RETRY(ret,ioctl(service->fd, VCHIQ_IOC_REMOVE_SERVICE, service->handle));

   service->lib_handle = VCHIQ_SERVICE_HANDLE_INVALID;

   return ret;
}

/* ----------------------------------------------------------------------
 * read a uint32_t from buffer.
 * network format is defined to be little endian
 * -------------------------------------------------------------------- */
uint32_t
vchi_readbuf_uint32( const void *_ptr )
{
   const unsigned char *ptr = _ptr;
   return ptr[0] | (ptr[1] << 8) | (ptr[2] << 16) | (ptr[3] << 24);
}

/* ----------------------------------------------------------------------
 * write a uint32_t to buffer.
 * network format is defined to be little endian
 * -------------------------------------------------------------------- */
void
vchi_writebuf_uint32( void *_ptr, uint32_t value )
{
   unsigned char *ptr = _ptr;
   ptr[0] = (unsigned char)((value >> 0)  & 0xFF);
   ptr[1] = (unsigned char)((value >> 8)  & 0xFF);
   ptr[2] = (unsigned char)((value >> 16) & 0xFF);
   ptr[3] = (unsigned char)((value >> 24) & 0xFF);
}

/* ----------------------------------------------------------------------
 * read a uint16_t from buffer.
 * network format is defined to be little endian
 * -------------------------------------------------------------------- */
uint16_t
vchi_readbuf_uint16( const void *_ptr )
{
   const unsigned char *ptr = _ptr;
   return ptr[0] | (ptr[1] << 8);
}

/* ----------------------------------------------------------------------
 * write a uint16_t into the buffer.
 * network format is defined to be little endian
 * -------------------------------------------------------------------- */
void
vchi_writebuf_uint16( void *_ptr, uint16_t value )
{
   unsigned char *ptr = _ptr;
   ptr[0] = (value >> 0)  & 0xFF;
   ptr[1] = (value >> 8)  & 0xFF;
}

/***********************************************************
 * Name: vchi_service_use
 *
 * Arguments: const VCHI_SERVICE_HANDLE_T handle
 *
 * Description: Routine to increment refcount on a service
 *
 * Returns: void
 *
 ***********************************************************/
int32_t
vchi_service_use( const VCHI_SERVICE_HANDLE_T handle )
{
   VCHI_SERVICE_T *service = find_service_by_handle(handle);
   int ret;

   if (!service)
      return VCHIQ_ERROR;

   RETRY(ret,ioctl(service->fd, VCHIQ_IOC_USE_SERVICE, service->handle));
   return ret;
}

/***********************************************************
 * Name: vchi_service_release
 *
 * Arguments: const VCHI_SERVICE_HANDLE_T handle
 *
 * Description: Routine to decrement refcount on a service
 *
 * Returns: void
 *
 ***********************************************************/
int32_t vchi_service_release( const VCHI_SERVICE_HANDLE_T handle )
{
   VCHI_SERVICE_T *service = find_service_by_handle(handle);
   int ret;

   if (!service)
      return VCHIQ_ERROR;

   RETRY(ret,ioctl(service->fd, VCHIQ_IOC_RELEASE_SERVICE, service->handle));
   return ret;
}

/***********************************************************
 * Name: vchi_service_set_option
 *
 * Arguments: const VCHI_SERVICE_HANDLE_T handle
 *            VCHI_SERVICE_OPTION_T option
 *            int value
 *
 * Description: Routine to set a service control option
 *
 * Returns: 0 on success, otherwise a non-zero error code
 *
 ***********************************************************/
int32_t vchi_service_set_option( const VCHI_SERVICE_HANDLE_T handle,
   VCHI_SERVICE_OPTION_T option, int value)
{
   VCHIQ_SET_SERVICE_OPTION_T args;
   VCHI_SERVICE_T *service = find_service_by_handle(handle);
   int ret;

   switch (option)
   {
   case VCHI_SERVICE_OPTION_TRACE:
      args.option = VCHIQ_SERVICE_OPTION_TRACE;
      break;
   default:
      service = NULL;
      break;
   }

   if (!service)
      return VCHIQ_ERROR;

   args.handle = service->handle;
   args.value  = value;

   RETRY(ret, ioctl(service->fd, VCHIQ_IOC_SET_SERVICE_OPTION, &args));

   return ret;
}

/***********************************************************
 * Name: vchiq_dump_phys_mem
 *
 * Arguments: const VCHI_SERVICE_HANDLE_T handle
 *            void *buffer
 *            size_t num_bytes
 *
 * Description: Dumps the physical memory associated with
 *              a buffer.
 *
 * Returns: void
 *
 ***********************************************************/
VCHIQ_STATUS_T vchiq_dump_phys_mem( VCHIQ_SERVICE_HANDLE_T handle,
                             void *ptr,
                             size_t num_bytes )
{
   VCHIQ_SERVICE_T *service = (VCHIQ_SERVICE_T *)handle;
   VCHIQ_DUMP_MEM_T  dump_mem;
   int ret;

   if (!service)
      return VCHIQ_ERROR;

   dump_mem.virt_addr = ptr;
   dump_mem.num_bytes = num_bytes;

   RETRY(ret,ioctl(service->fd, VCHIQ_IOC_DUMP_PHYS_MEM, &dump_mem));
   return (ret >= 0) ? VCHIQ_SUCCESS : VCHIQ_ERROR;
}



/*
 * Support functions
 */

static VCHIQ_INSTANCE_T
vchiq_lib_init(void)
{
   static int mutex_initialised = 0;
   static VCOS_MUTEX_T vchiq_lib_mutex;
   VCHIQ_INSTANCE_T instance = &vchiq_instance;

   vcos_global_lock();
   if (!mutex_initialised)
   {
      vcos_mutex_create(&vchiq_lib_mutex, "vchiq-init");

      vcos_log_set_level( &vchiq_lib_log_category, vchiq_default_lib_log_level );
      vcos_log_register( "vchiq_lib", &vchiq_lib_log_category );

      mutex_initialised = 1;
   }
   vcos_global_unlock();

   vcos_mutex_lock(&vchiq_lib_mutex);

   if (instance->initialised == 0)
   {
      instance->fd = open("/dev/vchiq", O_RDWR);
      if (instance->fd >= 0)
      {
         VCHIQ_GET_CONFIG_T args;
         VCHIQ_CONFIG_T config;
         int ret;
         args.config_size = sizeof(config);
         args.pconfig = &config;
         RETRY(ret, ioctl(instance->fd, VCHIQ_IOC_GET_CONFIG, &args));
         if ((ret == 0) && (config.version >= VCHIQ_VERSION_MIN) && (config.version_min <= VCHIQ_VERSION))
         {
            if (config.version >= VCHIQ_VERSION_LIB_VERSION)
            {
               RETRY(ret, ioctl(instance->fd, VCHIQ_IOC_LIB_VERSION, VCHIQ_VERSION));
            }
            if (ret == 0)
            {
               instance->used_services = 0;
               instance->use_close_delivered = (config.version >= VCHIQ_VERSION_CLOSE_DELIVERED);
               vcos_mutex_create(&instance->mutex, "VCHIQ instance");
               instance->initialised = 1;
            }
         }
         else
         {
            if (ret == 0)
            {
               vcos_log_error("Incompatible VCHIQ library - driver version %d (min %d), library version %d (min %d)",
                  config.version, config.version_min, VCHIQ_VERSION, VCHIQ_VERSION_MIN);
            }
            else
            {
               vcos_log_error("Very incompatible VCHIQ library - cannot retrieve driver version");
            }
            close(instance->fd);
            instance = NULL;
         }
      }
      else
      {
         instance = NULL;
      }
   }
   else if (instance->initialised > 0)
   {
      instance->initialised++;
   }

   vcos_mutex_unlock(&vchiq_lib_mutex);

   return instance;
}

static void *
completion_thread(void *arg)
{
   VCHIQ_INSTANCE_T instance = (VCHIQ_INSTANCE_T)arg;
   VCHIQ_AWAIT_COMPLETION_T args;
   VCHIQ_COMPLETION_DATA_T completions[8];
   void *msgbufs[8];

   static const VCHI_CALLBACK_REASON_T vchiq_reason_to_vchi[] =
   {
      VCHI_CALLBACK_SERVICE_OPENED,        // VCHIQ_SERVICE_OPENED
      VCHI_CALLBACK_SERVICE_CLOSED,        // VCHIQ_SERVICE_CLOSED
      VCHI_CALLBACK_MSG_AVAILABLE,         // VCHIQ_MESSAGE_AVAILABLE
      VCHI_CALLBACK_BULK_SENT,             // VCHIQ_BULK_TRANSMIT_DONE
      VCHI_CALLBACK_BULK_RECEIVED,         // VCHIQ_BULK_RECEIVE_DONE
      VCHI_CALLBACK_BULK_TRANSMIT_ABORTED, // VCHIQ_BULK_TRANSMIT_ABORTED
      VCHI_CALLBACK_BULK_RECEIVE_ABORTED,  // VCHIQ_BULK_RECEIVE_ABORTED
   };

   args.buf = completions;
   args.msgbufsize = MSGBUF_SIZE;
   args.msgbufcount = 0;
   args.msgbufs = msgbufs;

   while (1)
   {
      int ret, i;

      while ((unsigned int)args.msgbufcount < vcos_countof(msgbufs))
      {
         void *msgbuf = alloc_msgbuf();
         if (msgbuf)
         {
            msgbufs[args.msgbufcount++] = msgbuf;
         }
         else
         {
            fprintf(stderr, "vchiq_lib: failed to allocate a message buffer\n");
            vcos_demand(args.msgbufcount != 0);
         }
      }

      args.count = vcos_countof(completions);
      RETRY(ret, ioctl(instance->fd, VCHIQ_IOC_AWAIT_COMPLETION, &args));

      if (ret < 0 || args.count == 0)
         break;

      for (i = 0; i < args.count; i++)
      {
         VCHIQ_COMPLETION_DATA_T *completion = &completions[i];
         VCHIQ_SERVICE_T *service = (VCHIQ_SERVICE_T *)completion->service_userdata;
         if (service->base.callback)
         {
<<<<<<< HEAD
            vcos_log_info( "callback(%x, %x, %x, %x)",
=======
            vcos_log_trace( "callback(%x, %x, %x(%x,%x), %x)",
>>>>>>> 8f542a16
               completion->reason, (uint32_t)completion->header,
               (uint32_t)&service->base, (uint32_t)service->lib_handle, (uint32_t)service->base.userdata, (uint32_t)completion->bulk_userdata );
            service->base.callback(completion->reason, completion->header,
               service->lib_handle, completion->bulk_userdata);
         }
         else if (service->vchi_callback)
         {
            VCHI_CALLBACK_REASON_T vchi_reason =
               vchiq_reason_to_vchi[completion->reason];
            service->vchi_callback(service->base.userdata, vchi_reason, completion->bulk_userdata);
<<<<<<< HEAD
	 }
=======
         }

         if ((completion->reason == VCHIQ_SERVICE_CLOSED) &&
             instance->use_close_delivered)
         {
            RETRY(ret,ioctl(service->fd, VCHIQ_IOC_CLOSE_DELIVERED, service->handle));
         }
>>>>>>> 8f542a16
      }
   }

   while (args.msgbufcount)
   {
      void *msgbuf = msgbufs[--args.msgbufcount];
      free_msgbuf(msgbuf);
   }

   return NULL;
}

static VCHIQ_STATUS_T
create_service(VCHIQ_INSTANCE_T instance,
   const VCHIQ_SERVICE_PARAMS_T *params,
   VCHI_CALLBACK_T vchi_callback,
   int is_open,
   VCHIQ_SERVICE_HANDLE_T *phandle)
{
   VCHIQ_SERVICE_T *service = NULL;
   VCHIQ_STATUS_T status = VCHIQ_SUCCESS;
   int i;

   if (!is_valid_instance(instance))
      return VCHIQ_ERROR;

   vcos_mutex_lock(&instance->mutex);

   /* Find a free service */
   if (is_open)
   {
      /* Find a free service */
      for (i = 0; i < instance->used_services; i++)
      {
         if (instance->services[i].lib_handle == VCHIQ_SERVICE_HANDLE_INVALID)
         {
            service = &instance->services[i];
            break;
         }
      }
   }
   else
   {
      for (i = (instance->used_services - 1); i >= 0; i--)
      {
         VCHIQ_SERVICE_T *srv = &instance->services[i];
         if (srv->lib_handle == VCHIQ_SERVICE_HANDLE_INVALID)
         {
            service = srv;
         }
         else if (
            (srv->base.fourcc == params->fourcc) &&
            ((srv->base.callback != params->callback) ||
            (srv->vchi_callback != vchi_callback)))
         {
            /* There is another server using this fourcc which doesn't match */
            vcos_log_info("service %x already using fourcc 0x%x",
               srv->lib_handle, params->fourcc);
            service = NULL;
            status = VCHIQ_ERROR;
            break;
         }
      }
   }

   if (!service && (status == VCHIQ_SUCCESS))
   {
      if (instance->used_services < VCHIQ_MAX_INSTANCE_SERVICES)
         service = &instance->services[instance->used_services++];
      else
         status = VCHIQ_ERROR;
   }

   if (service)
   {
      if (!handle_seq)
         handle_seq = VCHIQ_MAX_INSTANCE_SERVICES;
      service->lib_handle = handle_seq | (service - instance->services);
      handle_seq += VCHIQ_MAX_INSTANCE_SERVICES;
   }

   vcos_mutex_unlock(&instance->mutex);

   if (service)
   {
      VCHIQ_CREATE_SERVICE_T args;
      int ret;

      service->base.fourcc = params->fourcc;
      service->base.callback = params->callback;
      service->vchi_callback = vchi_callback;
      service->base.userdata = params->userdata;
      service->fd = instance->fd;
      service->peek_size = -1;
      service->peek_buf = NULL;
      service->is_client = is_open;

      args.params = *params;
      args.params.userdata = service;
      args.is_open = is_open;
      args.is_vchi = (params->callback == NULL);
      args.handle = VCHIQ_SERVICE_HANDLE_INVALID; /* OUT parameter */
      RETRY(ret, ioctl(instance->fd, VCHIQ_IOC_CREATE_SERVICE, &args));
      if (ret == 0)
         service->handle = args.handle;
      else
         status = VCHIQ_ERROR;
   }

   if (status == VCHIQ_SUCCESS)
   {
      *phandle = service->lib_handle;
      vcos_log_info("service handle %x lib_handle %x using fourcc 0x%x",
         service->handle, service->lib_handle, params->fourcc);
   }
   else
   {
      if (service)
      {
         vcos_mutex_lock(&instance->mutex);

         service->lib_handle = VCHIQ_SERVICE_HANDLE_INVALID;

         vcos_mutex_unlock(&instance->mutex);
      }

      *phandle = VCHIQ_SERVICE_HANDLE_INVALID;
   }

   return status;
}

static int
fill_peek_buf(VCHI_SERVICE_T *service,
   VCHI_FLAGS_T flags)
{
   VCHIQ_DEQUEUE_MESSAGE_T args;
   int ret = 0;

   vcos_assert(flags == VCHI_FLAGS_NONE || flags == VCHI_FLAGS_BLOCK_UNTIL_OP_COMPLETE);

   if (service->peek_size < 0)
   {
      if (!service->peek_buf)
         service->peek_buf = alloc_msgbuf();

      if (service->peek_buf)
      {
         args.handle = service->handle;
         args.blocking = (flags == VCHI_FLAGS_BLOCK_UNTIL_OP_COMPLETE);
         args.bufsize = MSGBUF_SIZE;
         args.buf = service->peek_buf;

         RETRY(ret, ioctl(service->fd, VCHIQ_IOC_DEQUEUE_MESSAGE, &args));
#ifdef __NetBSD__
         if (ret == 0) {
            service->peek_size = args.bufsize;
         }
#else
         if (ret >= 0)
         {
            service->peek_size = ret;
            ret = 0;
         }
         else
         {
            ret = -1;
         }
#endif
      }
      else
      {
         ret = -1;
      }
   }

   return ret;
}


static void *
alloc_msgbuf(void)
{
   void *msgbuf;
   vcos_mutex_lock(&vchiq_lib_mutex);
   msgbuf = free_msgbufs;
   if (msgbuf)
      free_msgbufs = *(void **)msgbuf;
   vcos_mutex_unlock(&vchiq_lib_mutex);
   if (!msgbuf)
      msgbuf = malloc(MSGBUF_SIZE);
   return msgbuf;
}

static void
free_msgbuf(void *buf)
{
   vcos_mutex_lock(&vchiq_lib_mutex);
   *(void **)buf = free_msgbufs;
   free_msgbufs = buf;
   vcos_mutex_unlock(&vchiq_lib_mutex);
}<|MERGE_RESOLUTION|>--- conflicted
+++ resolved
@@ -1538,11 +1538,7 @@
          VCHIQ_SERVICE_T *service = (VCHIQ_SERVICE_T *)completion->service_userdata;
          if (service->base.callback)
          {
-<<<<<<< HEAD
-            vcos_log_info( "callback(%x, %x, %x, %x)",
-=======
             vcos_log_trace( "callback(%x, %x, %x(%x,%x), %x)",
->>>>>>> 8f542a16
                completion->reason, (uint32_t)completion->header,
                (uint32_t)&service->base, (uint32_t)service->lib_handle, (uint32_t)service->base.userdata, (uint32_t)completion->bulk_userdata );
             service->base.callback(completion->reason, completion->header,
@@ -1553,9 +1549,6 @@
             VCHI_CALLBACK_REASON_T vchi_reason =
                vchiq_reason_to_vchi[completion->reason];
             service->vchi_callback(service->base.userdata, vchi_reason, completion->bulk_userdata);
-<<<<<<< HEAD
-	 }
-=======
          }
 
          if ((completion->reason == VCHIQ_SERVICE_CLOSED) &&
@@ -1563,7 +1556,6 @@
          {
             RETRY(ret,ioctl(service->fd, VCHIQ_IOC_CLOSE_DELIVERED, service->handle));
          }
->>>>>>> 8f542a16
       }
    }
 
